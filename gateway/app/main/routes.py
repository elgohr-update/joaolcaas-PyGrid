"""
    All Gateway routes (REST API).
"""

from flask import render_template, Response, request, current_app
from . import main
import json
import random
import os
import requests

from .persistence.manager import register_new_node, connected_nodes, delete_node
<<<<<<< HEAD
from .process import process
=======
from .processes import processes

>>>>>>> e2ff2bfd

# All grid nodes registered at grid network will be stored here
grid_nodes = {}

SMPC_HOST_CHUNK = 4  # Minimum nodes required to host an encrypted model
INVALID_JSON_FORMAT_MESSAGE = (
    "Invalid JSON format."  # Default message used to report Invalid JSON format.
)
INVALID_REQUEST_KEY_MESSAGE = (
    "Invalid request key."  # Default message for invalid request key.
)

INVALID_REQUEST_KEY_MESSAGE = (
    "Invalid request key."  # Default message for invalid request key.
)


@main.route("/", methods=["GET"])
def index():
    """ Main Page. """
    return render_template("index.html")


@main.route("/join", methods=["POST"])
def join_grid_node():
    """ Register a new grid node at grid network.
        TODO: Add Authentication process.
    """

    response_body = {"message": None}
    status_code = None

    try:
        data = json.loads(request.data)
        # Register new node
        if register_new_node(data["node-id"], data["node-address"]):
            response_body["message"] = "Successfully Connected!"
            status_code = 200
        else:  # Grid ID already registered
            response_body["message"] = "This ID has already been registered"
            status_code = 409

    # JSON format not valid.
    except ValueError or KeyError as e:
        response_body["message"] = INVALID_JSON_FORMAT_MESSAGE
        status_code = 400

    return Response(
        json.dumps(response_body), status=status_code, mimetype="application/json"
    )


@main.route("/connected-nodes", methods=["GET"])
def get_connected_nodes():
    """ Get a list of connected nodes. """
    grid_nodes = connected_nodes()
    return Response(
        json.dumps({"grid-nodes": list(grid_nodes.keys())}),
        status=200,
        mimetype="application/json",
    )


@main.route("/delete-node", methods=["DELETE"])
def delete_grid_note():
    """ Delete a grid node at grid network"""

    response_body = {"message": None}
    status_code = None

    try:
        data = json.loads(request.data)

        # Register new node
        if delete_node(data["node-id"], data["node-address"]):
            response_body["message"] = "Successfully Deleted!"
            status_code = 200
        else:  # Grid ID was not found
            response_body["message"] = "This ID was not found in connected nodes"
            status_code = 409

    # JSON format not valid.
    except ValueError or KeyError as e:
        response_body["message"] = INVALID_JSON_FORMAT_MESSAGE
        status_code = 400

    return Response(
        json.dumps(response_body), status=status_code, mimetype="application/json"
    )


@main.route("/choose-encrypted-model-host", methods=["GET"])
def choose_encrypted_model_host():
    """ Used to choose grid nodes to host an encrypted model
        PS: currently we perform this randomly
    """
    grid_nodes = connected_nodes()
    n_replica = current_app.config["N_REPLICA"]

    if not n_replica:
        n_replica = 1
    try:
        hosts = random.sample(list(grid_nodes.keys()), n_replica * SMPC_HOST_CHUNK)
        hosts_info = [(host, grid_nodes[host]) for host in hosts]
    # If grid network doesn't have enough grid nodes
    except ValueError:
        hosts_info = []

    return Response(json.dumps(hosts_info), status=200, mimetype="application/json")


@main.route("/choose-model-host", methods=["GET"])
def choose_model_host():
    """ Used to choose some grid node to host a model.
        PS: Currently we perform this randomly.
    """
    grid_nodes = connected_nodes()
    n_replica = current_app.config["N_REPLICA"]
    if not n_replica:
        n_replica = 1

    model_id = request.args.get("model_id")
    hosts_info = None

    # lookup the nodes already hosting this model to prevent hosting different model versions
    if model_id:
        hosts_info = _get_model_hosting_nodes(model_id)

    # no model id given or no hosting nodes found: randomly choose node
    if not hosts_info:
        hosts = random.sample(list(grid_nodes.keys()), n_replica)
        hosts_info = [(host, grid_nodes[host]) for host in hosts]

    return Response(json.dumps(hosts_info), status=200, mimetype="application/json")


@main.route("/search-encrypted-model", methods=["POST"])
def search_encrypted_model():
    """ Search for an encrypted plan model on the grid network, if found,
        returns host id, host address and SMPC workers infos.
    """

    response_body = {"message": None}
    status_code = None

    try:
        body = json.loads(request.data)

        grid_nodes = connected_nodes()
        match_nodes = {}
        for node in grid_nodes:
            try:
                response = requests.post(
                    os.path.join(grid_nodes[node], "search-encrypted-models"),
                    data=request.data,
                )
            except requests.exceptions.ConnectionError:
                continue

            response = json.loads(response.content)

            # If workers / crypto_provider fields in response dict
            if not len({"workers", "crypto_provider"} - set(response.keys())):
                match_nodes[node] = {"address": grid_nodes[node], "nodes": response}

            response_body = match_nodes
            status_code = 200

    # JSON format not valid.
    except ValueError or KeyError as e:
        response_body["message"] = INVALID_JSON_FORMAT_MESSAGE
        status_code = 400

    return Response(
        json.dumps(response_body), status=status_code, mimetype="application/json"
    )


@main.route("/search-model", methods=["POST"])
def search_model():
    """ Search for a plain text model on the grid network. """

    response_body = {"message": None}
    status_code = None

    try:
        body = json.loads(request.data)

        model_id = body["model_id"]
        match_nodes = _get_model_hosting_nodes(model_id)

        # It returns a list[ (id, address) ]  with all grid nodes that have the desired model
        response_body = match_nodes
        status_code = 200

    except ValueError or KeyError:
        response_body["message"] = INVALID_JSON_FORMAT_MESSAGE
        status_code = 400

    return Response(
        json.dumps(response_body), status=status_code, mimetype="application/json"
    )


@main.route("/search-available-models", methods=["GET"])
def available_models():
    """ Get all available models on the grid network. Can be useful to know what models our grid network have. """
    grid_nodes = connected_nodes()
    models = set()
    for node in grid_nodes:
        try:
            response = requests.get(grid_nodes[node] + "/models/").content
        except requests.exceptions.ConnectionError:
            continue
        response = json.loads(response)
        models.update(set(response.get("models", [])))

    # Return a list[ "model_id" ]  with all grid nodes
    return Response(json.dumps(list(models)), status=200, mimetype="application/json")


@main.route("/search-available-tags", methods=["GET"])
def available_tags():
    """ Returns all available tags stored on grid nodes. Can be useful to know what dataset our grid network have. """
    grid_nodes = connected_nodes()
    tags = set()
    for node in grid_nodes:
        try:
            response = requests.get(grid_nodes[node] + "/dataset-tags").content
        except requests.exceptions.ConnectionError:
            continue
        response = json.loads(response)
        tags.update(set(response))

    # Return a list[ "#tags" ]  with all grid nodes
    return Response(json.dumps(list(tags)), status=200, mimetype="application/json")


@main.route("/search", methods=["POST"])
def search_dataset_tags():
    """ Search for information on all known nodes and return a list of the nodes that own it. """

    response_body = {"message": None}
    status_code = None

    try:
        body = json.loads(request.data)
        grid_nodes = connected_nodes()

        # Perform requests (HTTP) to all known nodes looking for the desired data tag
        match_grid_nodes = []
        for node in grid_nodes:
            try:
                response = requests.post(
                    grid_nodes[node] + "/search",
                    data=json.dumps({"query": body["query"]}),
                ).content
            except requests.exceptions.ConnectionError:
                continue
            response = json.loads(response)
            # If contains
            if response["content"]:
                match_grid_nodes.append((node, grid_nodes[node]))

        # It returns a list[ (id, address) ]  with all grid nodes that have the desired data
        response_body = match_grid_nodes
        status_code = 200

    except ValueError or KeyError as e:
        response_body["message"] = INVALID_JSON_FORMAT_MESSAGE
        status_code = 400

    return Response(json.dumps(response_body), status=200, mimetype="application/json")


@main.route("/federated/get-protocol", methods=["GET"])
def download_protocol():
    """Request a download of a protocol from  PyGrid"""

    response_body = {"message": None}
    status_code = None

    worker_id = request.args.get("worker_id")
    request_key = request.args.get("request_key")
    protocol_id = request.args.get("protocol_id")

    _process = processes.get_process(protocol_id)

    _validated = _process.validate(worker_id, request_key) if _process else False

    if _validated:
        status_code = 200
        return Response(
            json.dumps(_process.fl_process.json()["client_protocols"]),
            status=status_code,
            mimetype="application/json",
        )
    else:
        response_body["message"] = INVALID_REQUEST_KEY_MESSAGE
        status_code = 400

        return Response(
            json.dumps(response_body), status=status_code, mimetype="application/json"
        )


def _get_model_hosting_nodes(model_id):
    """ Search all nodes if they are currently hosting the model.

    :param model_id: The model to search for
    :return: An array of the nodes currently hosting the model
    """
    grid_nodes = connected_nodes()
    match_nodes = []
    for node in grid_nodes:
        try:
            response = requests.get(grid_nodes[node] + "/models/").content
        except requests.exceptions.ConnectionError:
            continue
        response = json.loads(response)
        if model_id in response.get("models", []):
            match_nodes.append((node, grid_nodes[node]))

    return match_nodes


@main.route("/federated/get-model", methods=["GET"])
def download_model():
    """ validate request key and download model
    """

    model_id = request.args.get("model_id")
    worker_id = request.args.get("worker_id")
    request_key = request.args.get("request_key")

    _validated = False

    # check if cycle exist and hash matches
    _cycle = processes.get_cycle(model_id)
    _validated = _cycle.validate(worker_id, request_key) if _cycle else False

    if _validated:
        return Response(
            json.dumps(_cycle.fl_process.json()["model"]),
            status=200,
            mimetype="application/json",
        )
    else:
        response_body = {"message": None}
        response_body["message"] = INVALID_REQUEST_KEY_MESSAGE
        status_code = 400

        return Response(
            json.dumps(response_body), status=status_code, mimetype="application/json"
        )<|MERGE_RESOLUTION|>--- conflicted
+++ resolved
@@ -10,12 +10,7 @@
 import requests
 
 from .persistence.manager import register_new_node, connected_nodes, delete_node
-<<<<<<< HEAD
-from .process import process
-=======
-from .processes import processes
-
->>>>>>> e2ff2bfd
+from .process import processes
 
 # All grid nodes registered at grid network will be stored here
 grid_nodes = {}
@@ -27,11 +22,6 @@
 INVALID_REQUEST_KEY_MESSAGE = (
     "Invalid request key."  # Default message for invalid request key.
 )
-
-INVALID_REQUEST_KEY_MESSAGE = (
-    "Invalid request key."  # Default message for invalid request key.
-)
-
 
 @main.route("/", methods=["GET"])
 def index():
