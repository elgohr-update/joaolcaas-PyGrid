--- conflicted
+++ resolved
@@ -286,11 +286,7 @@
 
 @main.route("/federated/get-protocol", methods=["GET"])
 def download_protocol():
-<<<<<<< HEAD
-    """Request a download of a protocol from  PyGrid"""
-=======
     """Request a download of a protocol"""
->>>>>>> 4d8f9ef8
 
     response_body = {"message": None}
     status_code = None
@@ -299,22 +295,6 @@
     request_key = request.args.get("request_key")
     protocol_id = request.args.get("protocol_id")
 
-<<<<<<< HEAD
-    _protocol = processes.get_protocol(protocol_id)
-
-    model_id = _protocol.fl_process.json()["model"]
-
-    _cycle = processes.get_cycle(model_id)
-    _validated = _cycle.validate(worker_id, request_key) if _cycle else False
-
-    if _validated:
-        status_code = 200
-        return Response(
-            json.dumps(_protocol.fl_process.json()["client_protocols"]),
-            status=status_code,
-            mimetype="application/json",
-        )
-=======
     _worker = workers.get_worker(worker_id)
 
     _cycle = None
@@ -338,7 +318,6 @@
                 status=status_code,
                 mimetype="application/json",
             )
->>>>>>> 4d8f9ef8
     else:
         response_body["message"] = INVALID_REQUEST_KEY_MESSAGE
         status_code = 400
